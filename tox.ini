# Tox (http://tox.testrun.org/) is a tool for running tests
# in multiple virtualenvs. This configuration file will run the
# test suite on all supported python versions. To use it, "pip install tox"
# and then run "tox" from this directory.

[pytest]
twisted = 1

[tox]
envlist = {py27,pypy27}{-coverage,}
minversion = 2.4

[testenv]
passenv = TAHOE_LAFS_* PIP_* SUBUNITREPORTER_* USERPROFILE HOMEDRIVE HOMEPATH
# Get "certifi" to avoid bug #2913. Basically if a `setup_requires=...` causes
# a package to be installed (with setuptools) then it'll fail on certain
# platforms (travis's OX-X 10.12, Slackware 14.2) because PyPI's TLS
# requirements (TLS >= 1.2) are incompatible with the old TLS clients
# available to those systems.  Installing it ahead of time (with pip) avoids
# this problem.
deps =
     # Pin all of these versions for the same reason you ever want to pin
     # anything: to prevent new releases with regressions from introducing
     # spurious failures into CI runs for whatever development work is
     # happening at the time.  The versions selected here are just the current
     # versions at the time.  Bumping them to keep up with future releases is
     # fine as long as those releases are known to actually work.
     pip==19.1.1
     setuptools==41.0.1
     wheel==0.33.4
     subunitreporter==19.3.2
     # As an exception, we don't pin certifi because it contains CA
     # certificates which necessarily change over time.  Pinning this is
     # guaranteed to cause things to break eventually as old certificates
     # expire and as new ones are used in the wild that aren't present in
     # whatever version we pin.  Hopefully there won't be functionality
     # regressions in new releases of this package that cause us the kind of
     # suffering we're trying to avoid with the above pins.
     certifi

# We add usedevelop=False because testing against a true installation gives
# more useful results.
usedevelop = False
# We use extras=test to get things like "mock" that are required for our unit
# tests.
extras = test
commands =
         tahoe --version
         trial {env:TAHOE_LAFS_TRIAL_ARGS:--rterrors} {posargs:allmydata}

[testenv:integration]
setenv =
         COVERAGE_PROCESS_START=.coveragerc
commands =
	 # NOTE: 'run with "py.test --keep-tempdir -s -v integration/" to debug failures'
	 py.test --coverage -v integration/
         coverage combine
         coverage report

[testenv:coverage]
# coverage (with --branch) takes about 65% longer to run
commands =
	 # As an aid to debugging, dump all of the Python packages and their
	 # versions that are installed in the test environment.  This is
	 # particularly useful to get from CI runs - though hopefully the
	 # version pinning we do limits the variability of this output
	 # somewhat.
         pip freeze
         tahoe --version
         coverage run --branch -m twisted.trial {env:TAHOE_LAFS_TRIAL_ARGS:--rterrors --reporter=timing} {posargs:allmydata}
         coverage combine
         coverage xml

[testenv:codechecks]
whitelist_externals =
         /bin/mv
commands =
         pyflakes src static misc setup.py
         python misc/coding_tools/check-umids.py src
         python misc/coding_tools/check-debugging.py
         python misc/coding_tools/find-trailing-spaces.py -r src static misc setup.py
         python misc/coding_tools/check-miscaptures.py

	 # With pip >= 10 the existence of pyproject.toml (which we are
	 # required to have to configure towncrier) triggers a "build
	 # isolation" mode which prevents anything from working.  Avoid
	 # triggering that pip behavior by keeping the towncrier configuration
	 # somewhere else and only bringing it in when it's actually needed
	 # (after pip is done).
	 #
	 # Some discussion is available at
	 # https://github.com/pypa/pip/issues/5696
	 mv towncrier.pyproject.toml pyproject.toml

	 # If towncrier.check fails, you forgot to add a towncrier news
	 # fragment explaining the change in this branch.  Create one at
	 # `newsfragments/<ticket>.<change type>` with some text for the news
	 # file.  See pyproject.toml for legal <change type> values.
	 python -m towncrier.check

<<<<<<< HEAD
[testenv:draftnews]
passenv = TAHOE_LAFS_* PIP_* SUBUNITREPORTER_* USERPROFILE HOMEDRIVE HOMEPATH
# see comment in [testenv] about "certifi"
whitelist_externals = mv
deps =
     certifi
     towncrier >= 19.2
commands =
         # With pip >= 10 the existence of pyproject.toml (which we are
         # required to have to configure towncrier) triggers a "build
         # isolation" mode which prevents anything from working.  Avoid
         # triggering that pip behavior by keeping the towncrier configuration
         # somewhere else and only bringing it in when it's actually needed
         # (after pip is done).
         #
         # Some discussion is available at
         # https://github.com/pypa/pip/issues/5696
         mv towncrier.pyproject.toml pyproject.toml

         # towncrier 19.2 + works with python2.7
         python -m towncrier --draft

         # put it back
         mv pyproject.toml towncrier.pyproject.toml
=======
         # put it back
	 mv pyproject.toml towncrier.pyproject.toml
>>>>>>> fd3bc004


[testenv:deprecations]
setenv =
         PYTHONWARNINGS=default::DeprecationWarning
commands =
         python misc/build_helpers/run-deprecations.py --package allmydata --warnings={env:TAHOE_LAFS_WARNINGS_LOG:_trial_temp/deprecation-warnings.log} trial {env:TAHOE_LAFS_TRIAL_ARGS:--rterrors} {posargs:allmydata}

[testenv:upcoming-deprecations]
setenv =
         PYTHONWARNINGS=default::DeprecationWarning
deps =
     # Take the base deps as well!
     {[testenv]deps}
     git+https://github.com/twisted/twisted
     git+https://github.com/warner/foolscap
commands =
         flogtool --version
         python misc/build_helpers/run-deprecations.py --package allmydata --warnings={env:TAHOE_LAFS_WARNINGS_LOG:_trial_temp/deprecation-warnings.log} trial {env:TAHOE_LAFS_TRIAL_ARGS:--rterrors} {posargs:allmydata}

[testenv:checkmemory]
commands =
         rm -rf _test_memory
         python src/allmydata/test/check_memory.py upload
         python src/allmydata/test/check_memory.py upload-self
         python src/allmydata/test/check_memory.py upload-POST
         python src/allmydata/test/check_memory.py download
         python src/allmydata/test/check_memory.py download-GET
         python src/allmydata/test/check_memory.py download-GET-slow
         python src/allmydata/test/check_memory.py receive

# Use 'tox -e docs' to check formatting and cross-references in docs .rst
# files. The published docs are built by code run over at readthedocs.org,
# which does not use this target (but does something similar).
#
# If you have "sphinx" installed in your virtualenv, you can just do "make -C
# docs html", or "cd docs; make html".
#
# You can also open docs/_build/html/index.html to see the rendered docs in
# your web browser.

[testenv:docs]
# we pin docutils because of https://sourceforge.net/p/docutils/bugs/301/
# which asserts when it reads links to .svg files (e.g. about.rst)
deps =
     sphinx
     docutils==0.12
# normal install is not needed for docs, and slows things down
skip_install = True
commands =
         sphinx-build -b html -d {toxinidir}/docs/_build/doctrees {toxinidir}/docs {toxinidir}/docs/_build/html

[testenv:pyinstaller]
# We override this to pass --no-use-pep517 because pyinstaller (3.4, at least)
# is broken when this feature is enabled.
install_command = python -m pip install --no-use-pep517 {opts} {packages}
extras =
deps =
    packaging
    pyinstaller
# Setting PYTHONHASHSEED to a known value assists with reproducible builds.
# See https://pyinstaller.readthedocs.io/en/stable/advanced-topics.html#creating-a-reproducible-build
setenv=PYTHONHASHSEED=1
commands=
    pip freeze
    pyinstaller -y --clean pyinstaller.spec

[testenv:tarballs]
deps =
commands =
         python setup.py update_version
         python setup.py sdist --formats=bztar,gztar,zip bdist_wheel<|MERGE_RESOLUTION|>--- conflicted
+++ resolved
@@ -98,7 +98,9 @@
 	 # file.  See pyproject.toml for legal <change type> values.
 	 python -m towncrier.check
 
-<<<<<<< HEAD
+         # put it back
+	 mv pyproject.toml towncrier.pyproject.toml
+
 [testenv:draftnews]
 passenv = TAHOE_LAFS_* PIP_* SUBUNITREPORTER_* USERPROFILE HOMEDRIVE HOMEPATH
 # see comment in [testenv] about "certifi"
@@ -123,11 +125,6 @@
 
          # put it back
          mv pyproject.toml towncrier.pyproject.toml
-=======
-         # put it back
-	 mv pyproject.toml towncrier.pyproject.toml
->>>>>>> fd3bc004
-
 
 [testenv:deprecations]
 setenv =
