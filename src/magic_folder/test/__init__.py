<<<<<<< HEAD
from __future__ import (
    print_function,
)

=======
# Copyright (c) Least Authority TFA GmbH.
# See COPYING.* for details.

"""
The unit test package for Magic Folder.

This also does some test-only related setup.  The expectation is that this
code will never be loaded under real usage.
"""

from __future__ import (
    print_function,
)
>>>>>>> 2663559b
from sys import (
    stderr,
)

from foolscap.logging.incident import IncidentQualifier

class NonQualifier(IncidentQualifier, object):
    def check_event(self, ev):
        return False

def disable_foolscap_incidents():
    # Foolscap-0.2.9 (at least) uses "trailing delay" in its default incident
    # reporter: after a severe log event is recorded (thus triggering an
    # "incident" in which recent events are dumped to a file), a few seconds
    # of subsequent events are also recorded in the incident file. The timer
    # that this leaves running will cause "Unclean Reactor" unit test
    # failures. The simplest workaround is to disable this timer. Note that
    # this disables the timer for the entire process: do not call this from
    # regular runtime code; only use it for unit tests that are running under
    # Trial.
    #IncidentReporter.TRAILING_DELAY = None
    #
    # Also, using Incidents more than doubles the test time. So we just
    # disable them entirely.
    from foolscap.logging.log import theLogger
    iq = NonQualifier()
    theLogger.setIncidentQualifier(iq)

# we disable incident reporting for all unit tests.
disable_foolscap_incidents()


def _configure_hypothesis():
    from os import environ

    from hypothesis import (
        HealthCheck,
        settings,
    )

    settings.register_profile(
        "ci",
        suppress_health_check=[
            # CPU resources available to CI builds typically varies
            # significantly from run to run making it difficult to determine
            # if "too slow" data generation is a result of the code or the
            # execution environment.  Prevent these checks from
            # (intermittently) failing tests that are otherwise fine.
            HealthCheck.too_slow,
        ],
        # With the same reasoning, disable the test deadline.
        deadline=None,
    )

    profile_name = environ.get("MAGIC_FOLDER_HYPOTHESIS_PROFILE", "default")
    print("Loading Hypothesis profile {}".format(profile_name), file=stderr)
    settings.load_profile(profile_name)
_configure_hypothesis()


import sys
if sys.platform == "win32":
    from allmydata.windows.fixups import initialize
    initialize()

from eliot import to_file
to_file(open("eliot.log", "w"))<|MERGE_RESOLUTION|>--- conflicted
+++ resolved
@@ -1,9 +1,3 @@
-<<<<<<< HEAD
-from __future__ import (
-    print_function,
-)
-
-=======
 # Copyright (c) Least Authority TFA GmbH.
 # See COPYING.* for details.
 
@@ -17,7 +11,6 @@
 from __future__ import (
     print_function,
 )
->>>>>>> 2663559b
 from sys import (
     stderr,
 )
